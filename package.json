--- conflicted
+++ resolved
@@ -1,10 +1,6 @@
 {
   "name": "@turbopuffer/turbopuffer",
-<<<<<<< HEAD
-  "version": "0.5.3",
-=======
-  "version": "0.5.11",
->>>>>>> 21dfe755
+  "version": "0.5.12",
   "description": "Official Typescript API client library for turbopuffer.com",
   "scripts": {
     "build": "rm -rf dist && tsc",
